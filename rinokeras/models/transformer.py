import warnings
from collections import namedtuple
from typing import List, Optional

import tensorflow as tf
import tensorflow.keras.backend as K
from tensorflow.keras import Model
from tensorflow.keras.layers import (BatchNormalization, Dropout, Embedding,
                                     Lambda, Conv1D)

import rinokeras as rk
from rinokeras.common.attention import MultiHeadAttention, SelfAttention
from rinokeras.common.layers import WeightNormDense as Dense
from rinokeras.common.layers import (DenseStack, EmbeddingTranspose,
                                     LayerDropout, LayerNorm,
                                     PositionEmbedding, Stack,
                                     ResidualBlock)
from rinokeras.utils import get_shape

DecoderResult = namedtuple('DecoderResult', [
                           'seqpos', 'inputs', 'cache', 'output_sequence', 'is_finished'])


class TransformerSelfAttention(Model):

    def __init__(self,
                 n_heads: int,
                 dropout: Optional[float],
                 key_size: Optional[int] = None,
                 kernel_initializer: Optional[tf.keras.initializers.Initializer] = 'glorot_uniform',
                 use_residual_norm: bool = True,
                 kernel_regularizer=None,
                 bias_regularizer=None,
                 activity_regularizer=None) -> None:
        super().__init__()
        self.norm = LayerNorm()
        self.use_residual_norm = use_residual_norm
        self.self_attention = SelfAttention(
            'scaled_dot', n_heads, dropout,
            key_size=key_size,
            kernel_initializer=kernel_initializer,
            kernel_regularizer=kernel_regularizer,
            bias_regularizer=bias_regularizer,
            activity_regularizer=activity_regularizer)

    def call(self, inputs, mask, return_attention_weights=False):
        attention, attention_weights = self.self_attention(
<<<<<<< HEAD
            self.norm(inputs), mask=mask, return_attention_weights=True)
        output = inputs + attention
=======
            inputs, mask=mask, return_attention_weights=True)

        if self.use_residual_norm:
            output = inputs + self.norm(attention)
        else:
            output = self.norm(attention + inputs)
>>>>>>> 97eafc25

        if return_attention_weights:
            return output, attention_weights
        else:
            return output


class TransformerMultiAttention(Model):

    def __init__(self,
                 n_heads: int,
                 dropout: Optional[float],
                 key_size: Optional[int] = None,
                 kernel_initializer: Optional[tf.keras.initializers.Initializer] = 'glorot_uniform',
                 use_residual_norm: bool = True,
                 kernel_regularizer=None,
                 bias_regularizer=None,
                 activity_regularizer=None) -> None:
        super().__init__()
        self.multi_attention = MultiHeadAttention(
            'scaled_dot', n_heads, dropout,
            key_size=key_size,
            kernel_initializer=kernel_initializer,
            kernel_regularizer=kernel_regularizer,
            bias_regularizer=bias_regularizer,
            activity_regularizer=activity_regularizer
        )
        self.norm = LayerNorm()
        self.use_residual_norm = use_residual_norm

    def call(self, target, source=None, mask=None, return_attention_weights=False):
        assert source is not None
        attention, attention_weights = self.multi_attention(
<<<<<<< HEAD
            (self.norm(target), source), mask=mask, return_attention_weights=True)
        output = target + attention
=======
            (target, source), mask=mask, return_attention_weights=True)

        if self.use_residual_norm:
            output = target + self.norm(attention)
        else:
            output = self.norm(attention + target)
>>>>>>> 97eafc25

        if return_attention_weights:
            return output, attention_weights
        else:
            return output


class TransformerFeedForward(Model):

    def __init__(self, filter_size: int,
                 hidden_size: int,
                 dropout: Optional[float],
                 kernel_initializer: Optional[tf.keras.initializers.Initializer] = 'glorot_uniform',
                 kernel_regularizer=None,
                 bias_regularizer=None,
                 activity_regularizer=None,
                 use_conv: bool = False,
                 kernel_size: int = 7,
                 use_weight_norm: bool = True,
                 use_residual_norm: bool = True) -> None:
        super().__init__()
        self.norm = LayerNorm()
        self.use_residual_norm = use_residual_norm
        layer_args = {
            'kernel_initializer': kernel_initializer,
            'kernel_regularizer': kernel_regularizer,
            'bias_regularizer': bias_regularizer,
            'activity_regularizer': activity_regularizer}

        layer_type = Dense if not use_conv else Conv1D
        if use_conv:
            conv_args = {
                'kernel_size': kernel_size,
                'padding': 'same',
                'strides': 1}
            layer_args.update(conv_args)
        self.feed_forward = Stack()
        self.feed_forward.add(
            layer_type(filter_size, activation='relu', **layer_args))
        self.feed_forward.add(
            layer_type(hidden_size, activation='linear', **layer_args))
        self.feed_forward.add(Dropout(0 if dropout is None else dropout))

    def call(self, inputs, padding_mask=None):
        if padding_mask is not None:
            inputs = inputs * tf.cast(padding_mask[..., None], inputs.dtype)
        dense_out = self.feed_forward(self.norm(inputs))

<<<<<<< HEAD
        return inputs + dense_out
=======
        if self.use_residual_norm:
            return inputs + self.norm(dense_out)

        return self.norm(inputs + dense_out)
>>>>>>> 97eafc25


class TransformerEncoderBlock(Model):
    """An encoding block from the paper Attention Is All You Need (https://arxiv.org/pdf/1706.03762.pdf).

    :param inputs: Tensor with shape [batch_size, sequence_length, channels]

    :return: output: Tensor with same shape as input
    """

    def __init__(self,
                 n_heads: int,
                 filter_size: int,
                 hidden_size: int,
                 dropout: Optional[float] = None,
                 layer_dropout: Optional[float] = None,
                 use_conv: bool = False,
                 conv_kernel_size: int = 7,
                 kernel_initializer: Optional[tf.keras.initializers.Initializer] = 'glorot_uniform',
                 kernel_regularizer=None,
                 bias_regularizer=None,
                 activity_regularizer=None,
                 use_weight_norm=True) -> None:
        super().__init__()
        self.n_heads = n_heads
        self.filter_size = filter_size
        self.hidden_size = hidden_size
        self.dropout = dropout
        self.layer_dropout = layer_dropout
        self.use_conv = use_conv
        self.kernel_regularizer = kernel_regularizer
        self.bias_regularizer = bias_regularizer
        self.activity_regularizer = activity_regularizer

        self.self_attention = TransformerSelfAttention(
            n_heads, dropout,
            kernel_initializer=kernel_initializer,
            kernel_regularizer=kernel_regularizer,
            bias_regularizer=bias_regularizer,
            activity_regularizer=activity_regularizer)
        self.layer_drop_1 = LayerDropout(
            0 if layer_dropout is None else layer_dropout)
        self.feed_forward = TransformerFeedForward(filter_size, hidden_size, dropout,
                                                   kernel_initializer=kernel_initializer,
                                                   kernel_regularizer=kernel_regularizer,
                                                   bias_regularizer=bias_regularizer,
                                                   activity_regularizer=activity_regularizer,
                                                   use_conv=use_conv,
                                                   kernel_size=conv_kernel_size,
                                                   use_weight_norm=use_weight_norm)
        self.layer_drop_2 = LayerDropout(
            0 if layer_dropout is None else layer_dropout)

    def call(self, inputs, self_attention_mask=None, conv_mask=None, return_attention_weights=False):
        # Perform a multi-headed self-attention across the inputs.
        res_attn, attention_weights = self.self_attention(
            inputs, mask=self_attention_mask, return_attention_weights=True)
        res_attn = self.layer_drop_1(res_attn, inputs)

        output = self.feed_forward(res_attn, padding_mask=conv_mask)
        output = self.layer_drop_2(output, res_attn)

        if return_attention_weights:
            return output, attention_weights
        else:
            return output


class TransformerDecoderBlock(Model):
    """A decoding block from the paper Attention Is All You Need (https://arxiv.org/pdf/1706.03762.pdf).

    :param inputs: two Tensors encoder_outputs, decoder_inputs
                    encoder_outputs -> a Tensor with shape [batch_size, sequence_length, channels]
                    decoder_inputs -> a Tensor with shape [batch_size, decoding_sequence_length, channels]

    :return: output: Tensor with same shape as decoder_inputs
    """

    def __init__(self,
                 n_heads: int,
                 filter_size: int,
                 hidden_size: int,
                 dropout: Optional[float] = None,
                 layer_dropout: Optional[float] = None,
                 kernel_initializer: Optional[tf.keras.initializers.Initializer] = 'glorot_uniform',
                 kernel_regularizer=None,
                 bias_regularizer=None,
                 activity_regularizer=None,
                 use_weight_norm=True) -> None:
        super().__init__()
        self.n_heads = n_heads
        self.filter_size = filter_size
        self.hidden_size = hidden_size
        self.dropout = dropout
        self.layer_dropout = layer_dropout
        self.kernel_regularizer = kernel_regularizer
        self.bias_regularizer = bias_regularizer
        self.activity_regularizer = activity_regularizer

        self.self_attention = TransformerMultiAttention(
            n_heads, dropout,
            kernel_initializer=kernel_initializer,
            kernel_regularizer=kernel_regularizer,
            bias_regularizer=bias_regularizer,
            activity_regularizer=activity_regularizer)
        self.layer_drop_1 = LayerDropout(
            0 if layer_dropout is None else layer_dropout)
        self.multi_attention = TransformerMultiAttention(
            n_heads, dropout,
            kernel_initializer=kernel_initializer,
            kernel_regularizer=kernel_regularizer,
            bias_regularizer=bias_regularizer,
            activity_regularizer=activity_regularizer)
        self.layer_drop_2 = LayerDropout(
            0 if layer_dropout is None else layer_dropout)
        self.feed_forward = TransformerFeedForward(filter_size, hidden_size, dropout,
                                                   kernel_initializer=kernel_initializer,
                                                   kernel_regularizer=kernel_regularizer,
                                                   bias_regularizer=bias_regularizer,
                                                   activity_regularizer=activity_regularizer,
                                                   use_weight_norm=use_weight_norm)
        self.layer_drop_3 = LayerDropout(
            0 if layer_dropout is None else layer_dropout)

    def call(self,
             decoder_inputs,
             encoder_outputs,
             self_attention_mask=None,
             cross_attention_mask=None,
             return_self_attention_weights=False,
             return_cross_attention_weights=False):

        if isinstance(decoder_inputs, tuple):
            decoder_inputs, cache = decoder_inputs
            seqpos = cache['seqpos']
            cache[self.name] = cache[self.name].write(
                seqpos, K.squeeze(decoder_inputs, 1))
            all_inputs = cache[self.name].stack()
            all_inputs = tf.transpose(all_inputs, (1, 0, 2))
        else:
            all_inputs = decoder_inputs
            cache = None
        # The cross-attention mask should have shape [batch_size x target_len x input_len]

        # Compute the selt-attention over the decoder inputs. This uses the self-attention
        # mask to control for the future outputs.
        # This generates a tensor of size [batch_size x target_len x d_model]
        target_selfattn, self_attention_weights = self.self_attention(
            decoder_inputs,
            source=all_inputs,
            mask=self_attention_mask,
            return_attention_weights=True)
        target_selfattn = self.layer_drop_1(target_selfattn, decoder_inputs)

        # Compute the attention using the keys/values from the encoder, and the query from the
        # decoder. This takes the encoder output of size [batch_size x source_len x d_model] and the
        # target self-attention layer of size [batch_size x target_len x d_model] and then computes
        # a multi-headed attention across them, giving an output of [batch_size x target_len x d_model]
        # using the encoder as the keys and values and the target as the queries
        encdec_attention, cross_attention_weights = self.multi_attention(
            target_selfattn,
            source=encoder_outputs,
            mask=cross_attention_mask,
            return_attention_weights=True)
        encdec_attention = self.layer_drop_2(encdec_attention, target_selfattn)

        output = self.feed_forward(encdec_attention)
        output = self.layer_drop_3(output, encdec_attention)

        output = output if cache is None else (output, cache)

        if not (return_self_attention_weights or return_cross_attention_weights):
            return output
        elif return_self_attention_weights and not return_cross_attention_weights:
            return output, self_attention_weights
        elif not return_self_attention_weights and return_cross_attention_weights:
            return output, cross_attention_weights
        elif return_self_attention_weights and return_cross_attention_weights:
            return output, self_attention_weights, cross_attention_weights


class TSAODBlock(Model):
    """

    Transformer Self-Attention Only Decoder Block

    A decoding block from the paper Attention Is All You Need (https://arxiv.org/pdf/1706.03762.pdf),
    however without the cross-attention. Useful for decoding when doing Language Modeling, or non-contextual
    decoding.

    :param inputs: two Tensors encoder_outputs, decoder_inputs
                    encoder_outputs -> a Tensor with shape [batch_size, sequence_length, channels]
                    decoder_inputs -> a Tensor with shape [batch_size, decoding_sequence_length, channels]

    :return: output: Tensor with same shape as decoder_inputs
    """

    def __init__(self,
                 n_heads: int,
                 filter_size: int,
                 hidden_size: int,
                 dropout: Optional[float] = None,
                 layer_dropout: Optional[float] = None,
                 kernel_regularizer=None,
                 bias_regularizer=None,
                 activity_regularizer=None,
                 use_weight_norm=True) -> None:
        super().__init__()
        self.self_attention = TransformerMultiAttention(
            n_heads, dropout, kernel_regularizer=kernel_regularizer,
            bias_regularizer=bias_regularizer, activity_regularizer=activity_regularizer)
        self.layer_drop_1 = LayerDropout(
            0 if layer_dropout is None else layer_dropout)
        self.feed_forward = TransformerFeedForward(filter_size, hidden_size, dropout,
                                                   kernel_regularizer=kernel_regularizer,
                                                   bias_regularizer=bias_regularizer,
                                                   activity_regularizer=activity_regularizer,
                                                   use_weight_norm=use_weight_norm)
        self.layer_drop_2 = LayerDropout(
            0 if layer_dropout is None else layer_dropout)

    def call(self, decoder_inputs, self_attention_mask=None, ):

        if isinstance(decoder_inputs, tuple):
            decoder_inputs, cache = decoder_inputs
            seqpos = cache['seqpos']
            cache[self.name] = cache[self.name].write(
                seqpos, K.squeeze(decoder_inputs, 1))
            all_inputs = cache[self.name].stack()
            all_inputs = tf.transpose(all_inputs, (1, 0, 2))
        else:
            all_inputs = decoder_inputs
            cache = None
        target_selfattn = self.layer_drop_1(
            self.self_attention, decoder_inputs, source=all_inputs, mask=self_attention_mask)
        output = self.layer_drop_2(self.feed_forward, target_selfattn)
        return output if cache is None else (output, cache)


class TransformerEncoder(Model):
    """
    Stack of TransformerEncoderBlocks. Performs repeated self-attention.
    """

    def __init__(self,
                 embedding_layer: Optional[Model],
                 n_layers: int,
                 n_heads: int,
                 d_model: int,
                 d_filter: int,
                 dropout: Optional[float] = None,
                 layer_dropout: Optional[float] = None,
                 use_conv: bool = False,
                 conv_kernel_size: int = 7,
                 kernel_initializer: Optional[tf.keras.initializers.Initializer] = 'glorot_uniform',
                 kernel_regularizer=None,
                 bias_regularizer=None,
                 activity_regularizer=None,
                 use_weight_norm=True,
                 **kwargs) -> None:
        super().__init__(**kwargs)

        self.embedding_layer = embedding_layer
        # The encoding stack is a stack of transformer encoder blocks
        self.encoding_stack = Stack([TransformerEncoderBlock(
            n_heads=n_heads,
            filter_size=d_filter,
            hidden_size=d_model,
            dropout=dropout,
            layer_dropout=layer_dropout,
            use_conv=use_conv,
            conv_kernel_size=conv_kernel_size,
            kernel_initializer=kernel_initializer,
            kernel_regularizer=kernel_regularizer,
            bias_regularizer=bias_regularizer,
            activity_regularizer=activity_regularizer,
            use_weight_norm=use_weight_norm) for _ in range(n_layers)], name='encoder_stack')

    def call(self, inputs, encoder_mask=None, conv_mask=None):
        """
            Args:
                inputs: Either a float32 or in32 Tensor with shape [batch_size, sequence_length, ndim]
                encoder_mask: a boolean Tensor with shape [batch_size, sequence_length, sequence_length]
            Returns:
                output: a Tensor with shape [batch_size, sequence_length, d_model]
        """

        if self.embedding_layer is not None:
            inputs = self.embedding_layer(inputs)
            if conv_mask is not None:
                inputs = inputs * tf.cast(conv_mask[:, :, None], tf.float32)

        inputs.shape.assert_has_rank(3)
        batch_size, seqlen, dims = get_shape(inputs, range(3))
        # We need to make sure that the input shapes are correct for the mask
        assertions = []

        if encoder_mask is not None:
            # Check the dimension of the mask
            encoder_mask.shape.assert_has_rank(3)
            enc_batch, enc_seq1, enc_seq2 = get_shape(encoder_mask, range(3))
            enc_batch_assert = tf.assert_equal(
                batch_size, enc_batch,
                message='Batch size mismatch between inputs and encoder mask')
            enc_seq1_assert = tf.assert_equal(
                seqlen, enc_seq1,
                message='Seqlen mismatch between inputs and encoder mask')
            enc_seq2_assert = tf.assert_equal(
                seqlen, enc_seq2,
                message='Seqlen mismatch between inputs and encoder mask')
            assertions += [enc_batch_assert, enc_seq1_assert, enc_seq2_assert]

        if conv_mask is not None:
            conv_mask.shape.assert_has_rank(2)
            conv_batch, conv_seq = get_shape(conv_mask, range(2))
            conv_batch_assert = tf.assert_equal(
                batch_size, conv_batch,
                message='Batch size mismatch between inputs and conv mask')
            conv_seq_assert = tf.assert_equal(
                seqlen, conv_seq,
                message='Seqlen mismatch between inputs and conv mask')
            assertions += [conv_batch_assert, conv_seq_assert]

        with tf.control_dependencies(assertions):
            output = self.encoding_stack(
                inputs, self_attention_mask=encoder_mask, conv_mask=conv_mask)

        return output


class TransformerDecoder(Model):
    """Stack of TransformerDecoderBlocks. Performs initial embedding to d_model dimensions, then repeated self-attention
        followed by attention on source sequence. Defaults to 6 layers of self-attention.
    """

    # TODO: Not sure about beam search, other methods of decoding for NLP.
    def __init__(self,
                 embedding_layer: Optional[Model],
                 output_layer: Optional[Model],
                 n_layers: int,
                 n_heads: int,
                 d_model: int,
                 d_filter: int,
                 dropout: Optional[float] = None,
                 layer_dropout: Optional[float] = None,
                 kernel_initializer: Optional[tf.keras.initializers.Initializer] = 'glorot_uniform',
                 kernel_regularizer=None,
                 bias_regularizer=None,
                 activity_regularizer=None,
                 use_weight_norm=True) -> None:
        super().__init__()
        self.embedding_layer = embedding_layer
        self.decoding_stack = Stack([TransformerDecoderBlock(n_heads, d_filter, d_model, dropout, layer_dropout,
                                                             kernel_initializer=kernel_initializer,
                                                             kernel_regularizer=kernel_regularizer,
                                                             bias_regularizer=bias_regularizer,
                                                             activity_regularizer=activity_regularizer,
                                                             use_weight_norm=use_weight_norm)

                                     for _ in range(n_layers)],
                                    name='decoder_blocks')
        self.output_layer = output_layer

    # Self attention mask is a upper triangular mask to prevent attending to future targets + a padding mask
    # attention mask is just the padding mask
    def call(self, target_input, encoder_output, encoder_mask=None, decoder_mask=None, mask_future=False,
             shift_target_sequence_right=False, seqpos=1, cache=None):
        """
            Args:
                inputs: a tuple of (encoder_output, target_embedding)
                    encoder_output: a float32 Tensor with shape [batch_size, sequence_length, d_model]
                    target_input: either a int32 or float32 Tensor with shape [batch_size, target_length, ndims]
                    cache: Used for fast decoding, a dictionary of tf.TensorArray. None during training.
                mask_future: a boolean for whether to mask future states in target self attention

            Returns:
                a tuple of (encoder_output, output)
                    output: a Tensor with shape [batch_size, sequence_length, d_model]
        """

        if shift_target_sequence_right:
            target_input = self.shift_target_sequence_right(target_input)

        if self.embedding_layer is not None:
            target_embedding = self.embedding_layer(target_input, start=seqpos)
        else:
            target_embedding = target_input

        if cache is not None and mask_future:
            warnings.warn("Future masking should be unnecessary when using caching and will probably cause an error. \
                           If you think it's necessary, feel free to suppress this warning.")

        # Check the input and target dimensions
        target_embedding.shape.assert_has_rank(3)
        encoder_output.shape.assert_has_rank(3)
        with tf.control_dependencies(self.check_mask_shapes(encoder_mask, decoder_mask)):
            # Build the future-mask if necessary. This is an upper-triangular mask
            # which is used to prevent the network from attending to later timesteps
            # in the target embedding
            batch_size = tf.shape(target_embedding)[0]
            sequence_length = tf.shape(target_embedding)[1]
            self_attention_mask = self.get_self_attention_mask(
                batch_size, sequence_length, decoder_mask, mask_future)
            # Build the cross-attention mask. This is an upper-left block matrix which takes care of the masking
            # of the output shapes
            cross_attention_mask = self.get_cross_attention_mask(
                encoder_output, target_input, encoder_mask, decoder_mask)

            # Now actually do the decoding which should take us to the right dimension
            decoder_output = self.decoding_stack(
                target_embedding if cache is None else (
                    target_embedding, cache),
                encoder_outputs=encoder_output,
                self_attention_mask=self_attention_mask,
                cross_attention_mask=cross_attention_mask)

            if cache is not None:
                decoder_output, _ = decoder_output

            if self.output_layer is not None:
                output = self.output_layer(decoder_output)
            else:
                output = decoder_output

            return output

    def fast_decode(self, encoder_output, max_seq_len, output_size=None,
                    output_dtype=tf.float32, encoder_mask=None, initial_input=None,
                    preembed_hook=None, stopping_criterion=None):
        output_sequence = tf.TensorArray(output_dtype, size=max_seq_len)
        discrete = output_dtype in [tf.int32, tf.int64]
        batch_size = tf.shape(encoder_output)[0]

        if initial_input is None:
            shape = (batch_size, 1) if discrete else (
                batch_size, 1, output_size)
            initial_input = tf.zeros((shape), dtype=output_dtype)
        elif isinstance(initial_input, int):
            shape = (batch_size, 1) if discrete else (
                batch_size, 1, output_size)
            initial_input = initial_input * tf.ones((shape), dtype=output_dtype)

        if stopping_criterion is not None:
            assert callable(stopping_criterion), \
                'stopping_criterion must be a function that takes in the output at a timestep and returns \
                 whether the timestep has finished'

        def decoding_step(seqpos, inputs, cache, output_sequence, is_finished):
            if preembed_hook is not None:
                inputs = preembed_hook(inputs)

            output = self(inputs, encoder_output, encoder_mask=encoder_mask,
                          decoder_mask=None, shift_target_sequence_right=False,
                          mask_future=False, cache=cache,
                          seqpos=seqpos + 1)
            cache['seqpos'] = seqpos + 1

            if discrete:
                output = tf.argmax(output, axis=-1, output_type=output_dtype)
            target_input = output
            output = tf.squeeze(output, 1)

            if stopping_criterion is not None:
                is_finished_new = stopping_criterion(output)
                assert is_finished_new.dtype == tf.bool, 'stopping_criterion must return a boolean tensor'
                is_finished = is_finished | is_finished_new

            result = DecoderResult(
                seqpos=seqpos + 1,
                inputs=target_input,
                cache=cache,
                output_sequence=output_sequence.write(seqpos, output),
                is_finished=is_finished)

            return result

        output_shape = (None, None) if discrete else (None, None, output_size)

        inputs = DecoderResult(
            seqpos=tf.constant(0),
            inputs=initial_input,
            cache=self.get_initial_cache(max_seq_len),
            output_sequence=output_sequence,
            is_finished=tf.zeros((batch_size,), dtype=tf.bool))

        shapes = DecoderResult(
            seqpos=inputs.seqpos.shape,
            inputs=tf.TensorShape(output_shape),
            cache={name: getattr(el, 'shape', tf.TensorShape(None))
                   for name, el in inputs.cache.items()},
            output_sequence=tf.TensorShape(None),
            is_finished=inputs.is_finished.shape)

        result = tf.while_loop(
            lambda seqpos, inputs, cache, output_sequence, is_finished: ~tf.reduce_all(
                is_finished, 0),
            decoding_step,
            inputs,
            shapes,
            maximum_iterations=max_seq_len
        )

        stack_shape = (1, 0) if discrete else (1, 0, 2)
        output = tf.transpose(result.output_sequence.stack(), stack_shape)

        return output

    def shift_target_sequence_right(self, target_sequence: tf.Tensor) -> tf.Tensor:
        constant_values = 0 if target_sequence.dtype in [
            tf.int32, tf.int64] else 1e-10
        pad_array = [[0, 0] for _ in target_sequence.shape]
        pad_array[1][0] = 1
        target_sequence = tf.pad(
            target_sequence, pad_array, constant_values=constant_values)[:, :-1]

        return target_sequence

    def check_mask_shapes(self, encoder_mask, decoder_mask) -> List:
        # Make sure the decoder mask matches the correct embedding setup
        assertions = []

        if encoder_mask is not None:
            encoder_mask.shape.assert_has_rank(3)
            # Last two dimensions should match
            last_two_encoder_dims_equal = tf.assert_equal(tf.shape(encoder_mask)[-1], tf.shape(encoder_mask)[-2],
                                                          message='Last two encoder mask dimensions must match')
            assertions.append(last_two_encoder_dims_equal)

        if decoder_mask is not None:
            decoder_mask.shape.assert_has_rank(3)
            # Last two dimensions should match
            last_two_decoder_dims_equal = tf.assert_equal(tf.shape(decoder_mask)[-1], tf.shape(decoder_mask)[-2],
                                                          message='Last two decoder mask dimensions must match')
            assertions.append(last_two_decoder_dims_equal)

        return assertions

    def get_future_mask(self, batch_size, sequence_length):
        """Mask future targets and padding

            :param batch_size: a TF Dimension
            :param sequence_length: a TF Dimension
            :param padding_mask: None or bool Tensor with shape [batch_size, sequence_length]

            :return mask: bool Tensor with shape [batch_size, sequence_length, sequence_length]
        """

        xind = tf.tile(tf.range(sequence_length)[
                       None, :], (sequence_length, 1))
        yind = tf.tile(tf.range(sequence_length)[
                       :, None], (1, sequence_length))
        mask = yind >= xind
        mask = tf.tile(mask[None], (batch_size, 1, 1))

        return mask

    def get_self_attention_mask(self, batch_size, sequence_length, decoder_mask, mask_future):
        if not isinstance(mask_future, tf.Tensor) and not mask_future:
            return decoder_mask
        mask_future = mask_future if isinstance(mask_future, tf.Tensor) else \
            self.get_future_mask(batch_size, sequence_length)

        if decoder_mask is None:
            return mask_future

        return decoder_mask & mask_future

    # This is an upper left block matrix which masks the attention for things that don't
    # exist within the internals.
    def get_cross_attention_mask(self, encoder_output, decoder_input, encoder_mask, decoder_mask):
        if encoder_mask is None and decoder_mask is None:
            cross_attention_mask = None
        elif encoder_mask is None:
            # We need to not mask the encoding, but mask the decoding
            # The decoding mask should have shape [batch_size x target_len x target_len]
            # meaning all we have to do is pad the mask out properly
            cross_attention_mask = tf.transpose(tf.tile(decoder_mask[:, 1, :][:, None, :],
                                                        (1, tf.shape(encoder_output)[1], 1)), (0, 2, 1))
        elif decoder_mask is None:
            cross_attention_mask = tf.transpose(tf.tile(encoder_mask[:, 1, :][:, :, None],
                                                        (1, 1, tf.shape(decoder_input)[1])), (0, 2, 1))
        else:
            dec_attention_mask = tf.transpose(tf.tile(decoder_mask[:, 1, :][:, None, :],
                                                      (1, tf.shape(encoder_output)[1], 1)), (0, 2, 1))
            enc_attention_mask = tf.transpose(tf.tile(encoder_mask[:, 1, :][:, :, None],
                                                      (1, 1, tf.shape(decoder_input)[1])), (0, 2, 1))
            cross_attention_mask = tf.logical_and(
                enc_attention_mask, dec_attention_mask)

        return cross_attention_mask

    def get_initial_cache(self, size):
        cache = {layer.name: tf.TensorArray(tf.float32, 1, dynamic_size=True, clear_after_read=False) for layer in
                 self.decoding_stack.layers}  # [0]
        cache['seqpos'] = tf.constant(0, dtype=tf.int32)

        return cache


class TSAODecoder(Model):
    """

    Transformer Self-Attention Only Decoder

    Stack of TSAODBlocks. Does decoding based only on the internal self-attention of the model
    and not on combining any contextual information.
    """

    # TODO: Not sure about beam search, other methods of decoding for NLP.
    def __init__(self,
                 embedding_layer: Optional[Model],
                 output_layer: Optional[Model],
                 n_layers: int,
                 n_heads: int,
                 d_model: int,
                 d_filter: int,
                 dropout: Optional[float] = None,
                 layer_dropout: Optional[float] = None,
                 kernel_regularizer=None,
                 bias_regularizer=None,
                 activity_regularizer=None) -> None:
        super().__init__()
        self.embedding_layer = embedding_layer
        self.decoding_stack = Stack([TSAODBlock(n_heads, d_filter, d_model, dropout, layer_dropout,
                                                             kernel_regularizer=kernel_regularizer,
                                                             bias_regularizer=bias_regularizer,
                                                             activity_regularizer=activity_regularizer)

                                     for _ in range(n_layers)],
                                    name='decoder_blocks')
        self.output_layer = output_layer

    # Self attention mask is a upper triangular mask to prevent attending to future targets + a padding mask
    # attention mask is just the padding mask
    def call(self, target_input, decoder_mask=None, mask_future=False,
             shift_target_sequence_right=False, seqpos=1, cache=None):
        """
            404: Documentation not found
        """

        if shift_target_sequence_right:
            target_input = self.shift_target_sequence_right(target_input)

        if self.embedding_layer is not None:
            target_embedding = self.embedding_layer(target_input, start=seqpos)
        else:
            target_embedding = target_input

        if cache is not None and mask_future:
            warnings.warn("Future masking should be unnecessary when using caching and will probably cause an error. \
                           If you think it's necessary, feel free to suppress this warning.")

        # Check the input and target dimensions
        target_embedding.shape.assert_has_rank(3)
        with tf.control_dependencies(self.check_mask_shapes(decoder_mask)):
            # Build the future-mask if necessary. This is an upper-triangular mask
            # which is used to prevent the network from attending to later timesteps
            # in the target embedding
            batch_size = tf.shape(target_embedding)[0]
            sequence_length = tf.shape(target_embedding)[1]
            self_attention_mask = self.get_self_attention_mask(
                batch_size, sequence_length, decoder_mask, mask_future)

            # Now actually do the decoding which should take us to the right dimension
            decoder_output = self.decoding_stack(
                target_embedding if cache is None else (
                    target_embedding, cache),
                self_attention_mask=self_attention_mask)

            if cache is not None:
                decoder_output, _ = decoder_output

            if self.output_layer is not None:
                output = self.output_layer(decoder_output)
            else:
                output = decoder_output

            return output

    def fast_decode(self, max_seq_len, output_size=None,
                    output_dtype=tf.float32, initial_input=None,
                    preembed_hook=None, stopping_criterion=None,
                    batch_size=None):
        output_sequence = tf.TensorArray(output_dtype, size=max_seq_len)
        discrete = output_dtype in [tf.int32, tf.int64]

        if initial_input is None:
            shape = (batch_size, 1) if discrete else (
                batch_size, 1, output_size)
            initial_input = tf.zeros((shape), dtype=output_dtype)
            if batch_size is None:
                raise ValueError('Batch size cannot be none if no initial input in TSAODecoder using fast-decode')
        else:
            batch_size = tf.shape(initial_input)[0]

        if stopping_criterion is not None:
            assert callable(stopping_criterion), \
                'stopping_criterion must be a function that takes in the output at a timestep and returns \
                 whether the timestep has finished'

        def decoding_step(seqpos, inputs, cache, output_sequence, is_finished):
            if preembed_hook is not None:
                inputs = preembed_hook(inputs)

            output = self(inputs, decoder_mask=None, shift_target_sequence_right=False,
                          mask_future=False, cache=cache,
                          seqpos=seqpos + 1)
            cache['seqpos'] = seqpos + 1

            if discrete:
                output = tf.argmax(output, axis=-1, output_type=output_dtype)
            target_input = output
            output = tf.squeeze(output, 1)

            if stopping_criterion is not None:
                is_finished_new = stopping_criterion(output)
                assert is_finished_new.dtype == tf.bool, 'stopping_criterion must return a boolean tensor'
                is_finished = is_finished | is_finished_new

            result = DecoderResult(
                seqpos=seqpos + 1,
                inputs=target_input,
                cache=cache,
                output_sequence=output_sequence.write(seqpos, output),
                is_finished=is_finished)

            return result

        output_shape = (None, None) if discrete else (None, None, output_size)

        inputs = DecoderResult(
            seqpos=tf.constant(0),
            inputs=initial_input,
            cache=self.get_initial_cache(max_seq_len),
            output_sequence=output_sequence,
            is_finished=tf.zeros((batch_size,), dtype=tf.bool))

        shapes = DecoderResult(
            seqpos=inputs.seqpos.shape,
            inputs=tf.TensorShape(output_shape),
            cache={name: getattr(el, 'shape', tf.TensorShape(None))
                   for name, el in inputs.cache.items()},
            output_sequence=tf.TensorShape(None),
            is_finished=inputs.is_finished.shape)

        result = tf.while_loop(
            lambda seqpos, inputs, cache, output_sequence, is_finished: ~tf.reduce_all(
                is_finished, 0),
            decoding_step,
            inputs,
            shapes,
            maximum_iterations=max_seq_len
        )

        stack_shape = (1, 0) if discrete else (1, 0, 2)
        output = tf.transpose(result.output_sequence.stack(), stack_shape)

        return output

    def shift_target_sequence_right(self, target_sequence: tf.Tensor) -> tf.Tensor:
        constant_values = 0 if target_sequence.dtype in [
            tf.int32, tf.int64] else 1e-10
        pad_array = [[0, 0] for _ in target_sequence.shape]
        pad_array[1][0] = 1
        target_sequence = tf.pad(
            target_sequence, pad_array, constant_values=constant_values)[:, :-1]

        return target_sequence

    def check_mask_shapes(self, decoder_mask) -> List:
        # Make sure the decoder mask matches the correct embedding setup
        assertions = []

        if decoder_mask is not None:
            decoder_mask.shape.assert_has_rank(3)
            # Last two dimensions should match
            last_two_decoder_dims_equal = tf.assert_equal(tf.shape(decoder_mask)[-1], tf.shape(decoder_mask)[-2],
                                                          message='Last two decoder mask dimensions must match')
            assertions.append(last_two_decoder_dims_equal)

        return assertions

    def get_future_mask(self, batch_size, sequence_length):
        """Mask future targets and padding

            :param batch_size: a TF Dimension
            :param sequence_length: a TF Dimension
            :param padding_mask: None or bool Tensor with shape [batch_size, sequence_length]

            :return mask: bool Tensor with shape [batch_size, sequence_length, sequence_length]
        """

        xind = tf.tile(tf.range(sequence_length)[
                       None, :], (sequence_length, 1))
        yind = tf.tile(tf.range(sequence_length)[
                       :, None], (1, sequence_length))
        mask = yind >= xind
        mask = tf.tile(mask[None], (batch_size, 1, 1))

        return mask

    def get_self_attention_mask(self, batch_size, sequence_length, decoder_mask, mask_future):
        if not isinstance(mask_future, tf.Tensor) and not mask_future:
            return decoder_mask
        mask_future = mask_future if isinstance(mask_future, tf.Tensor) else \
            self.get_future_mask(batch_size, sequence_length)

        if decoder_mask is None:
            return mask_future

        return decoder_mask & mask_future

    def get_initial_cache(self, size):
        cache = {layer.name: tf.TensorArray(tf.float32, 1, dynamic_size=True, clear_after_read=False) for layer in
                 self.decoding_stack.layers}  # [0]
        cache['seqpos'] = tf.constant(0, dtype=tf.int32)

        return cache


# TODO: Split this into a discrete/continuous embedding rather than handle the logic here
class TransformerInputEmbedding(Model):

    def __init__(self,
                 embed_size: int,
                 discrete: bool,
                 n_symbols: Optional[int] = None,
                 dropout: Optional[float] = None,
                 batch_norm: bool = False,
                 n_embed_layers: int = 1,
                 embedding_initializer=None,
                 freeze_embeddings=False,
                 concat_position_encoding=False,
                 reproject_position_encoding=False,
                 kernel_regularizer=None,
                 bias_regularizer=None,
                 activity_regularizer=None,) -> None:
        super().__init__()
        self.embedding_dense = Lambda(lambda x: x)
        self.using_dense_embedding = False
        self.concat_position_encoding = concat_position_encoding

        if discrete:
            assert n_symbols is not None, 'n_symbols not passed in but model set to discrete'
            assert n_embed_layers == 1, 'discrete models can only have one embedding layer'

            if embedding_initializer is not None:
                assert embedding_initializer.shape[0] == n_symbols, \
                    'n_symbols and initializer shape mismatch'

                if embedding_initializer.shape[1] != embed_size:
                    # We have to correct if the input embedding isn't quite right
                    self.embedding = Embedding(n_symbols, embedding_initializer.shape[1],
                                               weights=[embedding_initializer],
                                               trainable=not freeze_embeddings)
                    self.embedding_dense = Dense(embed_size)
                    self.using_dense_embedding = True
                else:
                    self.embedding = Embedding(n_symbols, embed_size,
                                               weights=[embedding_initializer])
            else:
                self.embedding = Embedding(n_symbols, embed_size)
        else:
            assert n_symbols is None, 'n_symbols passed in but model set to continuous'
            assert embedding_initializer is None, 'embedding_initializer passed in but model set to continouous'
            self.embedding = DenseStack([embed_size] * n_embed_layers, output_activation='relu',
                                        kernel_regularizer=kernel_regularizer,
                                        bias_regularizer=bias_regularizer,
                                        activity_regularizer=activity_regularizer)

        self.discrete = discrete
        self.freeze_embeddings = freeze_embeddings
        self.position_encoding = PositionEmbedding(
            concat=self.concat_position_encoding, reproject_embedding=reproject_position_encoding)
        self.dropout = Dropout(0 if dropout is None else dropout)
        self.batch_norm = None if batch_norm is False else BatchNormalization()

    def call(self, inputs, start=1):
        # Compute the actual embedding of the inputs by using the embedding layer
        # TODO: Make sure that for non-discrete embeddings, this is handled correctly
        # and allow the shape to be correctly sorted. This should have a tensor
        # as output with shape [batch_size x sequence_len x d_model]
        embedding = self.embedding(inputs)

        if self.freeze_embeddings:
            embedding = K.stop_gradient(embedding)
        embedding = self.embedding_dense(embedding)
        embedding = self.dropout(embedding)

        if self.batch_norm:
            embedding = self.batch_norm(embedding)

        embedding = self.position_encoding(embedding, start=start)

        return embedding


class Transformer(Model):

    def __init__(self,
                 discrete: bool = True,
                 n_symbols_in: Optional[int] = None,
                 n_symbols_out: Optional[int] = None,
                 out_size: Optional[int] = None,
                 output_activation: Optional[str] = None,
                 n_layers: int = 6,
                 n_heads: int = 8,
                 d_model: int = 512,
                 d_filter: int = 2048,
                 dropout: Optional[float] = None,
                 layer_dropout: Optional[float] = None,
                 embedding_initializer=None,
                 use_preembedded_vectors=False,
                 multiply_wtih_embedding_transpose=False,
                 share_source_target_embedding=False,
                 kernel_regularizer=None,
                 bias_regularizer=None,
                 activity_regularizer=None,
                 use_weight_norm=True,
                 concat_position_encoding=False,
                 output_layer=None,
                 position_encoding_expands_dims=True,
                 **kwargs) -> None:
        super().__init__(**kwargs)

        # Not sure if we need to have the discrete/non-discrete versions
        # Working through this.
        self.discrete = discrete

        if discrete:
            self.n_symbols_in = n_symbols_in
            self.n_symbols_out = n_symbols_out
        else:
            self.out_size = out_size

        self.output_activation = output_activation
        self.n_layers = n_layers
        self.n_heads = n_heads
        self.d_model = d_model
        self.d_filter = d_filter
        self.dropout_weight = 0 if dropout is None else dropout
        self.preembedded = use_preembedded_vectors
        self.mtranspose = multiply_wtih_embedding_transpose
        self.share_source_target_embedding = share_source_target_embedding

        self.kernel_regularizer = kernel_regularizer
        self.bias_regularizer = bias_regularizer
        self.activity_regularizer = activity_regularizer

        # Handle the position encoding
        self.concat_position_encoding = concat_position_encoding
        self.position_encoding_expands_dims = position_encoding_expands_dims

        # Discrete model => Embedding Initializer/n-in/n-out
        # It's probably better to use a different word than 'discrete' to handle this
        # probably maybe kinda sorta

        if not self.discrete:
            assert n_symbols_in is None, 'n_symbols_in passed in but model set to continuous'
            assert n_symbols_out is None, 'n_symbols_out passed in but model set to continuous'
            assert out_size is not None and out_size > 0, 'out_size not passed in but model set to continuous'
            assert embedding_initializer is None, 'embedding_initializer passed in but model set to continuous'
        else:
            assert n_symbols_out is not None, 'n_symbols_out not passed in but model set to discrete'
            assert out_size is None, 'out_size passed in but model set to discrete'

            if not self.preembedded:
                assert n_symbols_in is not None, 'n_symbols_in not passed in but model set to discrete'
                assert embedding_initializer is not None, \
                    'embedding_initializer not passed in but model set to discrete'

                if self.share_source_target_embedding:
                    assert n_symbols_in == n_symbols_out, \
                        'n_symbols_in != n_symbols_out but share_source_target_embedding set'

        # Compute the input and target embedding layers.
        # This happens in both settings. If we're discrete, the embedding initializer
        # is None, while otherwise we initialize the embedding with the passed in weights.
        # In practice, we need to be able to freeze the embedding weights, which is a feature that we will have
        # to add soon.

        if not self.preembedded:
            input_embedding = TransformerInputEmbedding(
                d_model, discrete, n_symbols_in, dropout, embedding_initializer=embedding_initializer,
                kernel_regularizer=self.kernel_regularizer, bias_regularizer=self.bias_regularizer,
                activity_regularizer=self.activity_regularizer, concat_position_encoding=self.concat_position_encoding,
                reproject_position_encoding=not self.position_encoding_expands_dims)

            if not self.share_source_target_embedding:
                target_embedding = TransformerInputEmbedding(
                    d_model, discrete, n_symbols_out, dropout,
                    embedding_initializer=embedding_initializer,
                    kernel_regularizer=self.kernel_regularizer,
                    bias_regularizer=self.bias_regularizer,
                    activity_regularizer=self.activity_regularizer,
                    concat_position_encoding=self.concat_position_encoding,
                    reproject_position_encoding=not self.position_encoding_expands_dims)
            else:
                target_embedding = input_embedding
        else:
            input_embedding = PositionEmbedding(
                concat=self.concat_position_encoding,
                reproject_embedding=not self.position_encoding_expands_dims)

        # If the position encoding is concatenation, then we need to reshape
        # the overall model to handle the position-encoded elements

        if self.concat_position_encoding:
            if self.position_encoding_expands_dims:
                # There's two ways to handle this - one, we could add a dense layer too the elements,
                # or two, we could change the dimension of the model
                self.d_model *= 2  # This should handle the internal dimension shift

        if output_layer is None:
            if self.mtranspose:
                output_layer = EmbeddingTranspose(target_embedding.embedding)
            else:
                output_layer = Dense(
                    n_symbols_out if discrete else out_size, activation=output_activation,
                    kernel_regularizer=self.kernel_regularizer,
                    bias_regularizer=self.bias_regularizer,
                    activity_regularizer=self.activity_regularizer)

        # Build the encoder stack.
        self.encoder = TransformerEncoder(
            input_embedding,
            n_layers, n_heads, self.d_model, d_filter, dropout, layer_dropout,
            kernel_regularizer=self.kernel_regularizer,
            bias_regularizer=self.bias_regularizer,
            activity_regularizer=self.activity_regularizer,
            use_weight_norm=use_weight_norm)

        # Build the decoder stack.
        self.decoder = TransformerDecoder(
            target_embedding, output_layer,
            n_layers, n_heads, self.d_model, d_filter, dropout, layer_dropout,
            kernel_regularizer=self.kernel_regularizer,
            bias_regularizer=self.bias_regularizer,
            activity_regularizer=self.activity_regularizer,
            use_weight_norm=use_weight_norm)

    # Test decoding. Does not use the fast-decode method (which would make this much more effective)
    def test_decode(self, source_sequence, max_seq_len, encoder_mask=None, initial_input=None, preembed_hook=None):
        if self.preembedded:
            if preembed_hook is None:
                raise ValueError(
                    'Need embedding hook for test-decode when using pre-embedded vectors')

        # TODO: Replace this with something more robust
        target_dtype = tf.int32 if self.discrete else tf.float32
        output_size = self.n_symbols_out if self.discrete else self.out_size

        # Generate the masks for the encoder and decoder. There are a lot of different ways that
        # the attention masks could be passed in, so this method handles a lot of these different
        # mask shapes.
        encoder_mask = rk.utils.convert_to_attention_mask(
            source_sequence, encoder_mask)
        # Compute the encoder output
        encoder_output = self.encoder(
            source_sequence, encoder_mask=encoder_mask)

        return self.decoder.fast_decode(encoder_output, max_seq_len, output_size=output_size,
                                        output_dtype=target_dtype, encoder_mask=encoder_mask,
                                        initial_input=initial_input, preembed_hook=preembed_hook)

    def call(self, source_sequence, target_sequence, encoder_mask=None,
             decoder_mask=None, shift_target_sequence_right=True, mask_future=True):

        # Unpack the source and target sequences from the encoder.
        # If we're discrete, then:
        # Source Sequence: [batch_size x source_length]
        # Target Sequence: [batch_size x target_length]
        #
        # If we're not discrete, then:
        # Source Sequence: [batch_size x source_length x input_feature_shape]
        # Target Sequence: [batch_size x target_length x output_feature_shape]

        # Generate the masks for the encoder and decoder. There are a lot of different ways that
        # the attention masks could be passed in, so this method handles a lot of these different
        # mask shapes.
        encoder_mask = rk.utils.convert_to_attention_mask(
            source_sequence, encoder_mask)
        decoder_mask = rk.utils.convert_to_attention_mask(
            target_sequence, decoder_mask)

        # After the end of the encoder and decoder generation phase, we have
        # Encoder Mask: [batch_size x source_length x source_length]
        # Decoder Mask: [batch_size x target_length x target_length]

        if self.preembedded:
            source_sequence.shape.assert_has_rank(3)
            target_sequence.shape.assert_has_rank(3)
            source_sequence.shape[2].assert_is_compatible_with(self.d_model)
            target_sequence.shape[2].assert_is_compatible_with(self.d_model)

        # Next, we perform the encoding of the sentence. This should take
        # as input a tensor of shape [batch_size x source_length x input_feature_shape]
        # and generate a tensor of shape [batch_size x source_length x d_model]
        encoder_output = self.encoder(
            source_sequence, encoder_mask=encoder_mask)

        # Finally, we need to do a decoding this should generate a
        # tensor of shape [batch_size x target_length x d_model]
        # from the encoder output.
        decoder_output = self.decoder(
            target_sequence, encoder_output, encoder_mask=encoder_mask, decoder_mask=decoder_mask,
            shift_target_sequence_right=shift_target_sequence_right, mask_future=mask_future,
            cache=None, seqpos=1)

        return decoder_output<|MERGE_RESOLUTION|>--- conflicted
+++ resolved
@@ -13,8 +13,7 @@
 from rinokeras.common.layers import WeightNormDense as Dense
 from rinokeras.common.layers import (DenseStack, EmbeddingTranspose,
                                      LayerDropout, LayerNorm,
-                                     PositionEmbedding, Stack,
-                                     ResidualBlock)
+                                     PositionEmbedding, Stack)
 from rinokeras.utils import get_shape
 
 DecoderResult = namedtuple('DecoderResult', [
@@ -44,18 +43,13 @@
             activity_regularizer=activity_regularizer)
 
     def call(self, inputs, mask, return_attention_weights=False):
+        attn_inputs = self.norm(inputs) if self.use_residual_norm else inputs
         attention, attention_weights = self.self_attention(
-<<<<<<< HEAD
-            self.norm(inputs), mask=mask, return_attention_weights=True)
+            attn_inputs, mask=mask, return_attention_weights=True)
+
         output = inputs + attention
-=======
-            inputs, mask=mask, return_attention_weights=True)
-
-        if self.use_residual_norm:
-            output = inputs + self.norm(attention)
-        else:
-            output = self.norm(attention + inputs)
->>>>>>> 97eafc25
+        if not self.use_residual_norm:
+            output = self.norm(output)
 
         if return_attention_weights:
             return output, attention_weights
@@ -88,18 +82,13 @@
 
     def call(self, target, source=None, mask=None, return_attention_weights=False):
         assert source is not None
+        attn_inputs = self.norm(target) if self.use_residual_norm else target
         attention, attention_weights = self.multi_attention(
-<<<<<<< HEAD
-            (self.norm(target), source), mask=mask, return_attention_weights=True)
+            (attn_inputs, source), mask=mask, return_attention_weights=True)
+
         output = target + attention
-=======
-            (target, source), mask=mask, return_attention_weights=True)
-
-        if self.use_residual_norm:
-            output = target + self.norm(attention)
-        else:
-            output = self.norm(attention + target)
->>>>>>> 97eafc25
+        if not self.use_residual_norm:
+            output = self.norm(output)
 
         if return_attention_weights:
             return output, attention_weights
@@ -146,16 +135,14 @@
     def call(self, inputs, padding_mask=None):
         if padding_mask is not None:
             inputs = inputs * tf.cast(padding_mask[..., None], inputs.dtype)
-        dense_out = self.feed_forward(self.norm(inputs))
-
-<<<<<<< HEAD
-        return inputs + dense_out
-=======
-        if self.use_residual_norm:
-            return inputs + self.norm(dense_out)
-
-        return self.norm(inputs + dense_out)
->>>>>>> 97eafc25
+
+        ff_inputs = self.norm(inputs) if self.use_residual_norm else inputs
+        dense_out = self.feed_forward(ff_inputs)
+
+        output = inputs + dense_out
+        if not self.use_residual_norm:
+            output = self.norm(output)
+        return output
 
 
 class TransformerEncoderBlock(Model):
@@ -780,9 +767,9 @@
         super().__init__()
         self.embedding_layer = embedding_layer
         self.decoding_stack = Stack([TSAODBlock(n_heads, d_filter, d_model, dropout, layer_dropout,
-                                                             kernel_regularizer=kernel_regularizer,
-                                                             bias_regularizer=bias_regularizer,
-                                                             activity_regularizer=activity_regularizer)
+                                                kernel_regularizer=kernel_regularizer,
+                                                bias_regularizer=bias_regularizer,
+                                                activity_regularizer=activity_regularizer)
 
                                      for _ in range(n_layers)],
                                     name='decoder_blocks')
