import math
from typing import Optional

import tensorflow as tf
from tensorflow.keras import Model
from tensorflow.keras.initializers import Orthogonal
from rinokeras.models.rmc import RelationalMemoryCoreCell
from rinokeras.common.layers import WeightNormDense as Dense

import gym

from .RecurrentPolicy import RecurrentPolicy


class RMCPolicy(RecurrentPolicy):

    def __init__(self,
                 obs_space: gym.Space,
                 act_space: gym.Space,
                 embedding_model: Model,
                 model_dim: int = 64,
                 n_layers_logits: int = 1,
                 n_layers_value: int = 1,
                 mem_slots: int = 10,
                 mem_size: int = 64,
                 n_heads: int = 1,
                 key_size: Optional[int] = None,
                 gate_style: str = 'unit',
                 treat_input_as_sequence: bool = False,
                 use_cross_attention: bool = False,
                 take_greedy_actions: bool = False,
                 initial_logstd: float = 0,
                 normalize_observations: bool = False,
                 use_rmc: bool = False,
                 **kwargs) -> None:

        recurrent_cell = RelationalMemoryCoreCell(
            mem_slots=mem_slots,
            mem_size=mem_size,
            n_heads=n_heads,
            key_size=key_size,
            dropout=None,
            gate_style=gate_style,
            treat_input_as_sequence=treat_input_as_sequence,
            use_cross_attention=use_cross_attention,
            return_attention_weights=True,
            kernel_initializer=Orthogonal(math.sqrt(2.0)),
            name='relational_memory_core')
        super().__init__(
            obs_space,
            act_space,
            embedding_model,
            recurrent_cell,
            model_dim=model_dim,
            n_layers_logits=n_layers_logits,
            n_layers_value=n_layers_value,
            take_greedy_actions=take_greedy_actions,
            initial_logstd=initial_logstd,
            normalize_observations=normalize_observations,
            **kwargs)
        # self.output_dense = Dense(512, activation='relu', kernel_initializer=Orthogonal(math.sqrt(2.0)))

<<<<<<< HEAD
    def unroll_recurrence(self, embedding, mask, initial_state, nenv, nsteps):
        output, state = super().unroll_recurrence(embedding, mask, initial_state, nenv, nsteps)
        output_attention = output[:, self.cell.mem_slots * self.cell.mem_size:]
        if not hasattr(self, 'attention'):
            self.attention = tf.reshape(
                output_attention, (embedding.shape[0], self.cell.n_heads, self.cell.mem_slots, embedding.shape[1]))
        output = output[:, :self.cell.mem_slots * self.cell.mem_size]
        output = self.output_dense(output)
        return output, state
=======
        # def unroll_recurrance(self, embedding, mask, initial_state, nenv, nsteps):
            # output, state = super().unroll_recurrance(self, embedding, mask, initial_state, nenv, nsteps)
            # output = self.output_dense(output)
            # return output, state
>>>>>>> 041ad0ff
<|MERGE_RESOLUTION|>--- conflicted
+++ resolved
@@ -60,7 +60,6 @@
             **kwargs)
         # self.output_dense = Dense(512, activation='relu', kernel_initializer=Orthogonal(math.sqrt(2.0)))
 
-<<<<<<< HEAD
     def unroll_recurrence(self, embedding, mask, initial_state, nenv, nsteps):
         output, state = super().unroll_recurrence(embedding, mask, initial_state, nenv, nsteps)
         output_attention = output[:, self.cell.mem_slots * self.cell.mem_size:]
@@ -69,10 +68,4 @@
                 output_attention, (embedding.shape[0], self.cell.n_heads, self.cell.mem_slots, embedding.shape[1]))
         output = output[:, :self.cell.mem_slots * self.cell.mem_size]
         output = self.output_dense(output)
-        return output, state
-=======
-        # def unroll_recurrance(self, embedding, mask, initial_state, nenv, nsteps):
-            # output, state = super().unroll_recurrance(self, embedding, mask, initial_state, nenv, nsteps)
-            # output = self.output_dense(output)
-            # return output, state
->>>>>>> 041ad0ff
+        return output, state