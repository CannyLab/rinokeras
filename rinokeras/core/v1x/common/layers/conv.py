from typing import Optional, Tuple

import tensorflow as tf
from tensorflow.keras import Model
from tensorflow.keras.layers import Activation, Conv1D, Conv2D, Conv3D, Dropout, BatchNormalization, Layer, LeakyReLU

from rinokeras.core.v1x.common.layers.stack import Stack
from rinokeras.core.v1x.common.layers.normalization import LayerNorm
from rinokeras.core.v1x.common.layers.residual import Residual


class NormedConvStack(Stack):

    def __init__(self,
                 dimension: int,
                 filters: int,
                 kernel_size: int,
                 layer_norm: bool = False,
                 activation: str = 'relu') -> None:
        super().__init__()
        assert 1 <= dimension <= 3
        if layer_norm:
            self.add(LayerNorm())
        self.add(Activation(activation))

        conv_func = [Conv1D, Conv2D, Conv3D]
        self.add(conv_func[dimension - 1](
            filters=filters, kernel_size=kernel_size, strides=1, padding='same', use_bias=True))

    def call(self, inputs, mask=None, **kwargs):
        if mask is not None:
            mask = tf.cast(mask, inputs.dtype)
            if mask.shape.ndims == 2:
                mask = mask[:, :, None]
            inputs = inputs * mask
        return super().call(inputs, **kwargs)


class PaddedConv(Stack):

    def __init__(self,
                 dimension: int,
                 filters: int,
                 kernel_size: int,
                 dilation_rate: int,
                 activation: str = 'relu',
                 dropout: Optional[float] = None) -> None:
        super().__init__()
        assert 1 <= dimension <= 3
        conv_func = [Conv1D, Conv2D, Conv3D]

        def get_activation():
            if activation == 'glu':
                return GLUActivation()
<<<<<<< HEAD
=======
            elif activation == 'lrelu':
                return LeakyReLU()
>>>>>>> f0ca42f7
            else:
                return Activation(activation)

        self.add(conv_func[dimension - 1](
            filters=filters, kernel_size=kernel_size, strides=1, padding='same', use_bias=True,
            activation='linear', dilation_rate=dilation_rate))
        self.add(get_activation())
        if dropout is not None:
            self.add(Dropout(dropout))

    def call(self, inputs, mask=None):
        if mask is not None:
            mask = tf.cast(mask, inputs.dtype)
            if mask.shape.ndims == 2:
                mask = mask[:, :, None]
            inputs = inputs * mask
        return super().call(inputs)


class GLUActivation(Layer):

    def call(self, inputs):
        output, gate = tf.split(inputs, axis=-1, num_or_size_splits=2)
        return output * tf.nn.sigmoid(gate)


class ResidualBlock(Residual):

    def __init__(self,
                 dimension: int,
                 filters: int,
                 kernel_size: int,
                 activation: str = 'relu',
                 dilation_rate: int = 1,
                 dropout: Optional[float] = None,
                 **kwargs) -> None:
        layer = Stack()
<<<<<<< HEAD
        # layer.add(PaddedConv(dimension, filters // 4, 1, dilation_rate, activation, dropout))
        # layer.add(LayerNorm())
        layer.add(PaddedConv(dimension, filters, kernel_size, dilation_rate, activation, dropout))
        layer.add(PaddedConv(dimension, filters, kernel_size, dilation_rate, activation, dropout))
=======
        layer.add(PaddedConv(1, filters // 4, 1, 1, activation, dropout))
        layer.add(PaddedConv(1, filters // 4, kernel_size, dilation_rate, activation, dropout))
        layer.add(PaddedConv(1, filters, 1, 1, activation, dropout))
>>>>>>> f0ca42f7

        super().__init__(layer, **kwargs)


class GroupedConvolution(tf.keras.Model):
    def __init__(self, cardinality: int = 1, n_filters: int = 64, kernel_size: Tuple[int, int] = (3, 3), stride: Tuple[int, int] = (1,1)) -> None:
        super(GroupedConvolution, self).__init__()
        self.cardinality = cardinality

        if self.cardinality == 1:
            self.output_layer = tf.keras.layers.Conv2D(filters=n_filters, kernel_size=kernel_size, strides=stride, padding='same')
        else:
            if (n_filters % self.cardinality != 0):
                raise ValueError('Residual grouped convolution filters must be divisible by the cardinality')

            self._dim = n_filters // self.cardinality

            self._layer_list = tf.contrib.checkpoint.List()
            for idx in range(self.cardinality):
                group = tf.keras.layers.Lambda(lambda z: z[:,:,:, idx * self._dim: (idx + 1) * self._dim])
                group = tf.keras.layers.Conv2D(filters=self._dim, kernel_size=kernel_size, strides=stride, padding='same')
                self._layer_list.append(group)

    def call(self, inputs, *args, **kwargs):
        if self.cardinality == 1:
            return self.output_layer(inputs)
        else:
            layers = [layer(inputs) for layer in self._layer_list]
            return tf.keras.layers.Concatenate()(layers)<|MERGE_RESOLUTION|>--- conflicted
+++ resolved
@@ -52,11 +52,8 @@
         def get_activation():
             if activation == 'glu':
                 return GLUActivation()
-<<<<<<< HEAD
-=======
             elif activation == 'lrelu':
                 return LeakyReLU()
->>>>>>> f0ca42f7
             else:
                 return Activation(activation)
 
@@ -91,19 +88,14 @@
                  kernel_size: int,
                  activation: str = 'relu',
                  dilation_rate: int = 1,
+                 layer_norm: bool = False,
                  dropout: Optional[float] = None,
                  **kwargs) -> None:
         layer = Stack()
-<<<<<<< HEAD
-        # layer.add(PaddedConv(dimension, filters // 4, 1, dilation_rate, activation, dropout))
-        # layer.add(LayerNorm())
+        if layer_norm:
+            layer.add(LayerNorm())
         layer.add(PaddedConv(dimension, filters, kernel_size, dilation_rate, activation, dropout))
         layer.add(PaddedConv(dimension, filters, kernel_size, dilation_rate, activation, dropout))
-=======
-        layer.add(PaddedConv(1, filters // 4, 1, 1, activation, dropout))
-        layer.add(PaddedConv(1, filters // 4, kernel_size, dilation_rate, activation, dropout))
-        layer.add(PaddedConv(1, filters, 1, 1, activation, dropout))
->>>>>>> f0ca42f7
 
         super().__init__(layer, **kwargs)
 
