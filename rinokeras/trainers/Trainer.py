--- conflicted
+++ resolved
@@ -97,12 +97,9 @@
 
         self._add_model_losses = add_model_losses
         self._num_param_updates: int = 0
-<<<<<<< HEAD
         self.learning_rate = learning_rate
         self.num_gpus = num_gpus
-=======
         self.flops_required = None
->>>>>>> 1d8a0559
 
         with tf.variable_scope(self._name):
             if optimizer == 'adam':
@@ -131,10 +128,10 @@
         def clip_func(grads):
             if clip_type in ['none', 'None']:
                 return grads
-            grads = []
+            clipped_grads = []
             for g, v in grads:
                 if g is None:
-                    grads.append((None, v))
+                    clipped_grads.append((None, v))
                     continue
 
                 if clip_type == 'value':
@@ -147,8 +144,8 @@
                     g = tf.clip_by_average_norm(g, clip_bounds)
                 else:
                     raise ValueError("Unrecognized gradient clipping method: {}.".format(clip_type))
-                grads.append((g, v))
-            return grads
+                clipped_grads.append((g, v))
+            return clipped_grads
         return clip_func
 
     @abstractmethod
@@ -188,8 +185,6 @@
             total_loss, _ = self._unpack_losses(loss_packed)
             loss_to_optimize = total_loss if not self._add_model_losses else total_loss + sum(self._model.losses)
             grads = self._optimizer.compute_gradients(loss_to_optimize, self._model.variables)
-            print(grads)
-            print(any(g is not None for g, v in grads))
 
         # By default all of these norms use L2 TODO: Add additional norm types to the options
         grads = self._clip_gradients(grads)
@@ -281,22 +276,18 @@
         Raises:
             RuntimeError: Description
         """
-<<<<<<< HEAD
-        loss = self._run_graph('update', *args, learning_rate=learning_rate, **kwargs)
-=======
         t0 = time.time()
         if self.flops_required is None:
             run_meta = tf.RunMetadata()
-            loss = self._run_on_batch(True, *args, learning_rate=learning_rate, **kwargs)
+            loss = self._run_graph('update', *args, learning_rate=learning_rate, **kwargs)
             opts = tf.profiler.ProfileOptionBuilder.float_operation()
             opts['output'] = 'none'
             self.flops_required = tf.profiler.profile(tf.get_default_session().graph, run_meta=run_meta, cmd='op', options=opts).total_float_ops
         else:
-            loss = self._run_on_batch(True, *args, learning_rate=learning_rate, **kwargs)
+            loss = self._run_graph('update', *args, learning_rate=learning_rate, **kwargs)
         self.last_batch_time = time.time() - t0
         self.last_batch_flops = self.flops_required / self.last_batch_time
 
->>>>>>> 1d8a0559
         self._num_param_updates += 1
         return loss
 
