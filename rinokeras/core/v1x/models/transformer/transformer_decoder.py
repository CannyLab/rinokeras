--- conflicted
+++ resolved
@@ -304,18 +304,11 @@
                     preembed_hook=None, stopping_criterion=None, post_output_fn=None):
         output_sequence = tf.TensorArray(output_dtype, size=max_seq_len)
         discrete = output_dtype in [tf.int32, tf.int64]
-<<<<<<< HEAD
-        if encoder_output is not None:
-            batch_size = tf.shape(encoder_output)[0]
-        else:
-            batch_size = tf.shape(initial_input)[0]
-=======
 
         if encoder_output is None:
             batch_size = 1
         else:
             batch_size = tf.shape(encoder_output)[0]
->>>>>>> 08bb6d51
 
         if initial_input is None:
             if discrete:
