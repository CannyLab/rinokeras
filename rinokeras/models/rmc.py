--- conflicted
+++ resolved
@@ -7,13 +7,8 @@
 
 import rinokeras as rk
 from rinokeras.common.layers import WeightNormDense as Dense
-<<<<<<< HEAD
-from rinokeras.common.layers import PositionEmbedding, LearnedEmbedding
 from rinokeras.common.attention import AttentionMap, ScaledDotProductSimilarity, AttentionQKV
-=======
 from rinokeras.common.layers import PositionEmbedding, LearnedEmbedding, LayerDropout
-from rinokeras.common.attention import ContextQueryAttention
->>>>>>> a39b2290
 
 from .transformer import TransformerEncoderBlock, TransformerMultiAttention, TransformerFeedForward
 
@@ -269,18 +264,8 @@
         if self.use_cross_attention:
             inputs_mask = tf.reduce_any(tf.cast(inputs, tf.bool), -1)
             inputs_mask = rk.utils.convert_to_attention_mask(memory, inputs_mask)
-<<<<<<< HEAD
-
-            # TODO: See if this breaks everything
-            # memory = tf.keras.layers.Input(tensor=memory)
-            # inputs = tf.keras.layers.Input(tensor=inputs)
-            # inputs_mask = tf.keras.layers.Input(tensor=inputs_mask)
-
-            next_memory = self.attend_over_memory(memory, inputs, cross_attention_mask=inputs_mask)
-=======
             next_memory, attention_weights = self.attend_over_memory(
                 memory, inputs, cross_attention_mask=inputs_mask, return_cross_attention_weights=True)
->>>>>>> a39b2290
         else:
             memory_plus_input = K.concatenate((memory, inputs), axis=1)
             inputs_mask = tf.reduce_any(tf.cast(memory_plus_input, tf.bool), -1)
@@ -296,9 +281,7 @@
             next_memory += forget_gate * memory
         elif self.gate_style == 'attention':
 
-<<<<<<< HEAD
-
-            memory_update = tf.tanh(next_memory) # This is the input of the memory 
+            memory_update = tf.tanh(next_memory) # This is the input of the memory
 
             # Do a QKV projection
             queries, keys, values = self.qkv_projection((inputs,memory_update))
@@ -309,9 +292,7 @@
 
             # Convex combination
             next_memory = values * max_attention + memory * (1.0 - max_attention)
-        
-=======
->>>>>>> a39b2290
+
         next_memory = self.flatten(next_memory)
         attention_weights = self.flatten(attention_weights)
 
