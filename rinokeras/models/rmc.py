from typing import Optional

import tensorflow as tf
import tensorflow.keras.backend as K
from tensorflow.keras import Model
from tensorflow.keras.layers import RNN, Flatten, Reshape

import rinokeras as rk
from rinokeras.common.layers import WeightNormDense as Dense
<<<<<<< HEAD
from rinokeras.common.layers import PositionEmbedding, LearnedEmbedding, LayerDropout
from rinokeras.common.attention import ContextQueryAttention
=======
from rinokeras.common.layers import PositionEmbedding, LearnedEmbedding
from rinokeras.common.attention import ScaledDotProductSimilarity
>>>>>>> 325c6988

from .transformer import TransformerEncoderBlock, TransformerMultiAttention, TransformerFeedForward


class RMCBlock(Model):
    """A decoding block from the paper Attention Is All You Need (https://arxiv.org/pdf/1706.03762.pdf).

    :param inputs: two Tensors encoder_outputs, decoder_inputs
                    encoder_outputs -> a Tensor with shape [batch_size, sequence_length, channels]
                    decoder_inputs -> a Tensor with shape [batch_size, decoding_sequence_length, channels]

    :return: output: Tensor with same shape as decoder_inputs
    """

    def __init__(self,
                 n_heads: int,
                 filter_size: int,
                 hidden_size: int,
                 dropout: Optional[float] = None,
                 layer_dropout: Optional[float] = None,
                 kernel_regularizer=None,
                 bias_regularizer=None,
                 activity_regularizer=None) -> None:
        super().__init__()
        self.n_heads = n_heads
        self.filter_size = filter_size
        self.hidden_size = hidden_size
        self.dropout = dropout
        self.layer_dropout = layer_dropout
        self.kernel_regularizer = kernel_regularizer
        self.bias_regularizer = bias_regularizer
        self.activity_regularizer = activity_regularizer

        self.multi_attention = TransformerMultiAttention(
            n_heads, dropout, kernel_regularizer=kernel_regularizer,
            bias_regularizer=bias_regularizer, activity_regularizer=activity_regularizer)
        self.layer_drop_1 = LayerDropout(
            0 if layer_dropout is None else layer_dropout)
        self.self_attention = TransformerMultiAttention(
            n_heads, dropout, kernel_regularizer=kernel_regularizer,
            bias_regularizer=bias_regularizer, activity_regularizer=activity_regularizer)
        self.layer_drop_2 = LayerDropout(
            0 if layer_dropout is None else layer_dropout)
        self.feed_forward = TransformerFeedForward(filter_size, hidden_size, dropout,
                                                   kernel_regularizer=kernel_regularizer,
                                                   bias_regularizer=bias_regularizer,
                                                   activity_regularizer=activity_regularizer)
        self.layer_drop_3 = LayerDropout(
            0 if layer_dropout is None else layer_dropout)

    def call(self,
             memory_cells,
             inputs,
             cross_attention_mask=None,
             return_self_attention_weights=False,
             return_cross_attention_weights=False):
        # The cross-attention mask should have shape [batch_size x target_len x input_len]
        batch_size = tf.shape(memory_cells)[0]
        target_seqlen = tf.shape(memory_cells)[1]
        source_seqlen = tf.shape(inputs)[1]

        # Compute the attention using the keys/values from the encoder, and the query from the
        # decoder. This takes the encoder output of size [batch_size x source_len x d_model] and the
        # target self-attention layer of size [batch_size x target_len x d_model] and then computes
        # a multi-headed attention across them, giving an output of [batch_size x target_len x d_model]
        # using the encoder as the keys and values and the target as the queries
        memory_cells, cross_attention_weights = self.layer_drop_1(
            self.multi_attention,
            memory_cells,
            alternate_inputs=(memory_cells, tf.zeros((batch_size, self.n_heads, target_seqlen, source_seqlen))),
            source=inputs,
            mask=cross_attention_mask,
            return_attention_weights=True)

        # Compute the selt-attention over the decoder inputs. This uses the self-attention
        # mask to control for the future outputs.
        # This generates a tensor of size [batch_size x target_len x d_model]
        memory_cells, self_attention_weights = self.layer_drop_2(
            self.self_attention,
            memory_cells,
            alternate_inputs=(memory_cells, tf.zeros((batch_size, self.n_heads, target_seqlen, target_seqlen))),
            source=memory_cells,
            mask=None,
            return_attention_weights=True)

        output = self.layer_drop_3(self.feed_forward, memory_cells)

        if not (return_self_attention_weights or return_cross_attention_weights):
            return output
        elif return_self_attention_weights and not return_cross_attention_weights:
            return output, self_attention_weights
        elif not return_self_attention_weights and return_cross_attention_weights:
            return output, cross_attention_weights
        elif return_self_attention_weights and return_cross_attention_weights:
            return output, self_attention_weights, cross_attention_weights


# https://github.com/deepmind/sonnet/blob/master/sonnet/python/modules/relational_memory.py
class RelationalMemoryCoreCell(Model):

    def __init__(self,
                 mem_slots: int,
                 mem_size: int,
                 n_heads: int,
                 forget_bias: float = 1.0,
                 input_bias: float = 0.0,
                 dropout: Optional[float] = None,
                 gate_style: str = 'unit',
                 treat_input_as_sequence: bool = False,
                 use_cross_attention: bool = False,
                 kernel_regularizer: Optional[tf.keras.regularizers.Regularizer] = None,
                 bias_regularizer: Optional[tf.keras.regularizers.Regularizer] = None,
                 activity_regularizer: Optional[tf.keras.regularizers.Regularizer] = None,
                 **kwargs) -> None:

        super().__init__(**kwargs)

        self.mem_slots = mem_slots
        self.mem_size = mem_size
        self.n_heads = n_heads
        self.input_bias = input_bias
        self.forget_bias = forget_bias
        self.gate_style = gate_style
        self.state_size = [mem_slots * mem_size]
        self.treat_input_as_sequence = treat_input_as_sequence
        self.use_cross_attention = use_cross_attention

        self.reshape = Reshape((mem_slots, mem_size))
        self.initial_embed = Dense(mem_size, activation='relu', use_bias=True)

        if use_cross_attention:
            self.attend_over_memory = RMCBlock(
                n_heads, mem_size * 4, mem_size, dropout,
                layer_dropout=None, kernel_regularizer=kernel_regularizer,
                bias_regularizer=bias_regularizer, activity_regularizer=activity_regularizer)
        else:
            self.attend_over_memory = TransformerEncoderBlock(
                n_heads, mem_size * 4, mem_size, dropout,
                layer_dropout=None, kernel_regularizer=kernel_regularizer,
                bias_regularizer=bias_regularizer, activity_regularizer=activity_regularizer)

        if self.gate_style == 'attention':
            self.similarity = ScaledDotProductSimilarity()

        self.posembed = PositionEmbedding()
        self.flatten = Flatten()
        num_gates = self._calculate_gate_size() * 2
        self.gate_inputs = Dense(num_gates, use_bias=True)
        self.gate_memory = Dense(num_gates, use_bias=True)

    def get_initial_state(self, inputs=None, batch_size=None, dtype=None):
        """Creates the initial memory.

        We should ensure each row of the memory is initialized to be unique,
        so initialize the matrix to be the identity. We then pad or truncate
        as necessary so that init_state is of size
        (batch_size, self._mem_slots, self._mem_size).

        Args:
            batch_size: The size of the batch.

        Returns:
            init_state: A truncated or padded matrix of size
                (batch_size, self._mem_slots, self._mem_size).
        """

        if batch_size is None:
            assert inputs is not None, 'Must pass either batch_size or inputs'
            batch_size = tf.shape(inputs)[0]

        if dtype is None:
            dtype = tf.float32
        zeros = tf.zeros((batch_size, self.mem_slots, self.mem_size), dtype=dtype)
        position = self.posembed(zeros)
        return self.flatten(position)
        # init_state = tf.one_hot(tf.range(self.mem_slots),
                                # self.mem_size, dtype=dtype)
        # init_state = tf.tile(init_state[None], (batch_size, 1, 1))
        # init_state = self.flatten(init_state)

        # return init_state

    def _calculate_gate_size(self):
        """Calculate the gate size from the gate_style.

        Returns:
            The per sample, per head parameter size of each gate.
        """

        if self.gate_style == 'unit':
            return self.mem_size
        elif self.gate_style == 'memory':
            return 1
        else:  # self._gate_style == None
            return 0

    def create_gates(self, inputs, memory):
        """Create input and forget gates for this step using `inputs` and `memory`.

        Args:
            inputs: Tensor input.

            memory: The current state of memory.
        Returns:
            input_gate: A LSTM-like insert gate.
            forget_gate: A LSTM-like forget gate.
        """
        memory = tf.tanh(memory)

        if not self.treat_input_as_sequence:
            inputs = self.flatten(inputs)
            gate_inputs = self.gate_inputs(inputs)
            gate_inputs = gate_inputs[:, None]
        else:
            gate_inputs = self.gate_inputs(inputs)
            gate_inputs = tf.reduce_max(gate_inputs, axis=1, keepdims=True)
        gate_memory = self.gate_memory(memory)
        input_gate, forget_gate = tf.split(
            gate_memory + gate_inputs, num_or_size_splits=2, axis=-1)

        input_gate = tf.sigmoid(input_gate + self.input_bias)
        forget_gate = tf.sigmoid(forget_gate + self.forget_bias)

        return input_gate, forget_gate

    def build(self, input_shape):
        self.built = True

    def call(self, inputs, states):
        """Runs the relational memory core.

        Args:
            inputs: Tensor input of shape [batch_size, n_dims]
            memory: Memory output from previous timestep

        Returns:
            output: This time step's output
            next_memory: This time step's memory
        """
        memory = states[0]
        memory = self.reshape(memory)

        if self.treat_input_as_sequence:
            inputs.shape.assert_has_rank(3)
            inputs = self.initial_embed(inputs)
        else:
            inputs.shape.assert_has_rank(2)
            inputs = self.initial_embed(inputs)
            # expand the first dimension so it will concat across mem slots
            inputs = inputs[:, None]

        if self.use_cross_attention:
            inputs_mask = tf.reduce_any(tf.cast(inputs, tf.bool), -1)
            inputs_mask = rk.utils.convert_to_attention_mask(memory, inputs_mask)
<<<<<<< HEAD
            next_memory, attention_weights = self.attend_over_memory(
                memory, inputs, cross_attention_mask=inputs_mask, return_cross_attention_weights=True)
=======

            # TODO: See if this breaks everything
            # memory = tf.keras.layers.Input(tensor=memory)
            # inputs = tf.keras.layers.Input(tensor=inputs)
            # inputs_mask = tf.keras.layers.Input(tensor=inputs_mask)

            next_memory = self.attend_over_memory(memory, inputs, cross_attention_mask=inputs_mask)
>>>>>>> 325c6988
        else:
            memory_plus_input = K.concatenate((memory, inputs), axis=1)
            inputs_mask = tf.reduce_any(tf.cast(memory_plus_input, tf.bool), -1)
            inputs_mask = rk.utils.convert_to_attention_mask(memory_plus_input, inputs_mask)
            next_memory, attention_weights = self.attend_over_memory(
                memory_plus_input, self_attention_mask=inputs_mask, return_attention_weights=True)
            next_memory = next_memory[:, :self.mem_slots, :]
            attention_weights = attention_weights[:, :self.mem_slots]

        if self.gate_style == 'unit' or self.gate_style == 'memory':
            input_gate, forget_gate = self.create_gates(inputs, memory)
            next_memory = input_gate * tf.tanh(next_memory)
            next_memory += forget_gate * memory
        elif self.gate_style == 'attention':
            # The next memory is the context-gated input at this point.
            # We need to take our  current memory
            # pass
            memory_update = tf.tanh(next_memory)
            # print('Memory update', memory_update)
            # print('Memory:', memory)
            # inputs_mask = tf.reduce_any(tf.cast(memory_update, tf.bool), -1)
            # inputs_mask = rk.utils.convert_to_attention_mask(inputs, inputs_mask)

            # print('Inputs Mask', inputs_mask)

            next_memory_weights = tf.nn.softmax(self.similarity(memory_update, inputs))

<<<<<<< HEAD
=======
            # print('NMW:', next_memory_weights)

            next_memory = next_memory_weights * memory_update + (tf.ones_like(next_memory_weights) - next_memory_weights) * memory

            # print('Next Memory:', next_memory)
            # print('Name:', next_memory.name)

            next_memory = memory_update
        
>>>>>>> 325c6988
        next_memory = self.flatten(next_memory)
        attention_weights = self.flatten(attention_weights)

        return tf.concat((next_memory, attention_weights), 1), next_memory


class RelationalMemoryCore(RNN):

    def __init__(self,
                 mem_slots: int,
                 mem_size: int,
                 n_heads: int,
                 forget_bias: float = 1.0,
                 input_bias: float = 0.0,
                 dropout: Optional[float] = None,
                 gate_style: str = 'unit',
                 treat_input_as_sequence: bool = False,
                 use_cross_attention: bool = False,
                 kernel_regularizer: Optional[tf.keras.regularizers.Regularizer] = None,
                 bias_regularizer: Optional[tf.keras.regularizers.Regularizer] = None,
                 activity_regularizer: Optional[tf.keras.regularizers.Regularizer] = None,
                 return_sequences: bool = False,
                 return_state: bool = False,
                 go_backwards: bool = False,
                 stateful: bool = False,
                 unroll: bool = False,
                 **kwargs) -> None:
        cell = RelationalMemoryCoreCell(
            mem_slots, mem_size, n_heads, forget_bias, input_bias, dropout,
            gate_style, treat_input_as_sequence, use_cross_attention,
            kernel_regularizer, bias_regularizer, activity_regularizer)
        super().__init__(
            cell, return_sequences=return_sequences, return_state=return_state,
            go_backwards=go_backwards, stateful=stateful, unroll=unroll, **kwargs)

    def call(self, *args, **kwargs):
        return super().call(*args, **kwargs)

    @property
    def mem_slots(self) -> int:
        return self.cell.mem_slots

    @property
    def mem_size(self) -> int:
        return self.cell.mem_size

    @property
    def n_heads(self) -> int:
        return self.cell.n_heads<|MERGE_RESOLUTION|>--- conflicted
+++ resolved
@@ -7,15 +7,35 @@
 
 import rinokeras as rk
 from rinokeras.common.layers import WeightNormDense as Dense
-<<<<<<< HEAD
-from rinokeras.common.layers import PositionEmbedding, LearnedEmbedding, LayerDropout
-from rinokeras.common.attention import ContextQueryAttention
-=======
-from rinokeras.common.layers import PositionEmbedding, LearnedEmbedding
+from rinokeras.common.layers import PositionEmbedding, LearnedEmbedding, LayerDropout, \
+    LayerNorm, DenseStack, Dropout
 from rinokeras.common.attention import ScaledDotProductSimilarity
->>>>>>> 325c6988
 
 from .transformer import TransformerEncoderBlock, TransformerMultiAttention, TransformerFeedForward
+
+
+class RMCFeedForward(Model):
+
+    def __init__(self,
+                 mem_slots: int,
+                 filter_size: int,
+                 hidden_size: int,
+                 dropout: Optional[float],
+                 kernel_regularizer=None,
+                 bias_regularizer=None,
+                 activity_regularizer=None) -> None:
+        super().__init__()
+        self.mem_slots = mem_slots
+        self.ff_layers = [
+            TransformerFeedForward(filter_size, hidden_size, dropout,
+                                   kernel_regularizer, bias_regularizer,
+                                   activity_regularizer)
+            for _ in range(mem_slots)]
+
+    def call(self, inputs):
+        inputs = tf.split(inputs, axis=1, num_or_size_splits=self.mem_slots)
+        outputs = [ff(inp) for ff, inp in zip(self.ff_layers, inputs)]
+        return tf.concat(outputs, 1)
 
 
 class RMCBlock(Model):
@@ -29,6 +49,7 @@
     """
 
     def __init__(self,
+                 mem_slots: int,
                  n_heads: int,
                  filter_size: int,
                  hidden_size: int,
@@ -38,6 +59,7 @@
                  bias_regularizer=None,
                  activity_regularizer=None) -> None:
         super().__init__()
+        self.mem_slots = mem_slots
         self.n_heads = n_heads
         self.filter_size = filter_size
         self.hidden_size = hidden_size
@@ -57,10 +79,10 @@
             bias_regularizer=bias_regularizer, activity_regularizer=activity_regularizer)
         self.layer_drop_2 = LayerDropout(
             0 if layer_dropout is None else layer_dropout)
-        self.feed_forward = TransformerFeedForward(filter_size, hidden_size, dropout,
-                                                   kernel_regularizer=kernel_regularizer,
-                                                   bias_regularizer=bias_regularizer,
-                                                   activity_regularizer=activity_regularizer)
+        self.feed_forward = RMCFeedForward(mem_slots, filter_size, hidden_size, dropout,
+                                           kernel_regularizer=kernel_regularizer,
+                                           bias_regularizer=bias_regularizer,
+                                           activity_regularizer=activity_regularizer)
         self.layer_drop_3 = LayerDropout(
             0 if layer_dropout is None else layer_dropout)
 
@@ -146,6 +168,7 @@
 
         if use_cross_attention:
             self.attend_over_memory = RMCBlock(
+                mem_slots,
                 n_heads, mem_size * 4, mem_size, dropout,
                 layer_dropout=None, kernel_regularizer=kernel_regularizer,
                 bias_regularizer=bias_regularizer, activity_regularizer=activity_regularizer)
@@ -155,7 +178,8 @@
                 layer_dropout=None, kernel_regularizer=kernel_regularizer,
                 bias_regularizer=bias_regularizer, activity_regularizer=activity_regularizer)
 
-        if self.gate_style == 'attention':
+        # if self.gate_style == 'attention':
+        if treat_input_as_sequence:
             self.similarity = ScaledDotProductSimilarity()
 
         self.posembed = PositionEmbedding()
@@ -163,6 +187,8 @@
         num_gates = self._calculate_gate_size() * 2
         self.gate_inputs = Dense(num_gates, use_bias=True)
         self.gate_memory = Dense(num_gates, use_bias=True)
+        self.memory_projection = Dense(16, use_bias=False)
+        self.input_projection = Dense(16, use_bias=False)
 
     def get_initial_state(self, inputs=None, batch_size=None, dtype=None):
         """Creates the initial memory.
@@ -228,8 +254,15 @@
             gate_inputs = self.gate_inputs(inputs)
             gate_inputs = gate_inputs[:, None]
         else:
+            # [batch_size, input_size, d_model]
             gate_inputs = self.gate_inputs(inputs)
-            gate_inputs = tf.reduce_max(gate_inputs, axis=1, keepdims=True)
+            memory_proj = self.memory_projection(memory)
+            input_proj = self.input_projection(inputs)
+
+            # [batch_size, mem_cells, input_size]
+            input_weights = tf.nn.softmax(self.similarity(memory_proj, input_proj), -1)
+            gate_inputs = input_weights @ gate_inputs
+
         gate_memory = self.gate_memory(memory)
         input_gate, forget_gate = tf.split(
             gate_memory + gate_inputs, num_or_size_splits=2, axis=-1)
@@ -268,24 +301,14 @@
         if self.use_cross_attention:
             inputs_mask = tf.reduce_any(tf.cast(inputs, tf.bool), -1)
             inputs_mask = rk.utils.convert_to_attention_mask(memory, inputs_mask)
-<<<<<<< HEAD
             next_memory, attention_weights = self.attend_over_memory(
-                memory, inputs, cross_attention_mask=inputs_mask, return_cross_attention_weights=True)
-=======
-
-            # TODO: See if this breaks everything
-            # memory = tf.keras.layers.Input(tensor=memory)
-            # inputs = tf.keras.layers.Input(tensor=inputs)
-            # inputs_mask = tf.keras.layers.Input(tensor=inputs_mask)
-
-            next_memory = self.attend_over_memory(memory, inputs, cross_attention_mask=inputs_mask)
->>>>>>> 325c6988
+                memory, inputs, cross_attention_mask=None, return_cross_attention_weights=True)
         else:
             memory_plus_input = K.concatenate((memory, inputs), axis=1)
             inputs_mask = tf.reduce_any(tf.cast(memory_plus_input, tf.bool), -1)
             inputs_mask = rk.utils.convert_to_attention_mask(memory_plus_input, inputs_mask)
             next_memory, attention_weights = self.attend_over_memory(
-                memory_plus_input, self_attention_mask=inputs_mask, return_attention_weights=True)
+                memory_plus_input, self_attention_mask=None, return_attention_weights=True)
             next_memory = next_memory[:, :self.mem_slots, :]
             attention_weights = attention_weights[:, :self.mem_slots]
 
@@ -293,32 +316,7 @@
             input_gate, forget_gate = self.create_gates(inputs, memory)
             next_memory = input_gate * tf.tanh(next_memory)
             next_memory += forget_gate * memory
-        elif self.gate_style == 'attention':
-            # The next memory is the context-gated input at this point.
-            # We need to take our  current memory
-            # pass
-            memory_update = tf.tanh(next_memory)
-            # print('Memory update', memory_update)
-            # print('Memory:', memory)
-            # inputs_mask = tf.reduce_any(tf.cast(memory_update, tf.bool), -1)
-            # inputs_mask = rk.utils.convert_to_attention_mask(inputs, inputs_mask)
-
-            # print('Inputs Mask', inputs_mask)
-
-            next_memory_weights = tf.nn.softmax(self.similarity(memory_update, inputs))
-
-<<<<<<< HEAD
-=======
-            # print('NMW:', next_memory_weights)
-
-            next_memory = next_memory_weights * memory_update + (tf.ones_like(next_memory_weights) - next_memory_weights) * memory
-
-            # print('Next Memory:', next_memory)
-            # print('Name:', next_memory.name)
-
-            next_memory = memory_update
-        
->>>>>>> 325c6988
+
         next_memory = self.flatten(next_memory)
         attention_weights = self.flatten(attention_weights)
 
