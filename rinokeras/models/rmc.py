--- conflicted
+++ resolved
@@ -214,10 +214,7 @@
         if treat_input_as_sequence:
             self.similarity = ScaledDotProductSimilarity()
 
-<<<<<<< HEAD
-=======
         # self.posembed = PositionEmbedding()
->>>>>>> aaffc882
         self.posembed = LearnedEmbedding()
         self.flatten = Flatten()
         num_gates = self._calculate_gate_size() * 2
