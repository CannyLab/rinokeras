--- conflicted
+++ resolved
@@ -1,5 +1,5 @@
 import collections
-from typing import Optional, Sequence, Any, Union, Callable, AbstractSet
+from typing import Optional, Sequence, Any, Union, Callable
 
 import tensorflow as tf
 from tensorflow.python.keras import backend as K  # pylint: disable=E0611
@@ -28,9 +28,8 @@
     def std(self) -> tf.Tensor:
         return tf.exp(self._logstd)
 
+
 # https://github.com/keras-team/keras/issues/3878
-
-
 class LayerNorm(tf.keras.layers.Layer):
     """
     Does layer normalization from https://arxiv.org/abs/1607.06450.
@@ -160,13 +159,9 @@
     """
     Implementation of a highway layer. Can use convolutional or fully connected layer. 
 
-<<<<<<< HEAD
     From the paper: https://arxiv.org/abs/1607.06450
     """
     def __init__(self, 
-=======
-    def __init__(self,
->>>>>>> 7699a9b3
                  convolution: bool = False,
                  activation: str = 'relu',
                  gate_bias: float = -3.0,
