--- conflicted
+++ resolved
@@ -7,9 +7,9 @@
 
 import rinokeras as rk
 from rinokeras.common.layers import WeightNormDense as Dense
-from rinokeras.common.attention import AttentionMap, ScaledDotProductSimilarity, AttentionQKV, MultiHeadAttention
-from rinokeras.common.layers import PositionEmbedding, LearnedEmbedding, LayerDropout, \
-    LayerNorm, Stack
+from rinokeras.common.attention import AttentionMap, ScaledDotProductSimilarity, AttentionQKV
+from rinokeras.common.layers import LearnedEmbedding, LayerDropout, \
+    LayerNorm
 
 from .transformer import TransformerEncoderBlock, TransformerMultiAttention, TransformerFeedForward, TransformerEncoder
 
@@ -257,10 +257,6 @@
         if dtype is None:
             dtype = tf.float32
         zeros = tf.zeros((batch_size, self.mem_slots, self.mem_size), dtype=dtype)
-<<<<<<< HEAD
-=======
-        # position = self.posembed(zeros)
->>>>>>> d0baeebe
         position = zeros
         if self.gate_style == 'lstm':
             return [self.flatten(position), zeros]
@@ -345,25 +341,11 @@
         """
         memory = states[0]
         memory.shape.assert_has_rank(2)
-<<<<<<< HEAD
         is_new_state = tf.reduce_all(tf.equal(memory, 0), 1)
         is_new_state = tf.cast(is_new_state, memory.dtype)[:, None, None]
 
         memory = self.reshape(memory)
 
-=======
-
-        is_new_state = tf.reduce_all(tf.equal(memory, 0), 1)
-        is_new_state = tf.cast(is_new_state, inputs.dtype)[:, None, None]
-
-        memory = self.reshape(memory)
-
-        is_same_shape = tf.assert_equal(
-            tf.shape(memory), tf.shape(inputs), message='input shape does not match memory shape!')
-        with tf.control_dependencies([is_same_shape]):
-            memory = (1 - is_new_state) * memory + is_new_state * inputs
-
->>>>>>> d0baeebe
         if self.gate_style == 'lstm':
             carry = states[1]
             carry = self.reshape(carry)
@@ -385,11 +367,7 @@
             inputs_mask = rk.utils.convert_to_attention_mask(memory, inputs_mask)
             next_memory, attention_weights = self.attend_over_memory(
                 memory, rmc_inputs=inputs, cross_attention_mask=None, return_cross_attention_weights=True)
-<<<<<<< HEAD
-            output = self.flatten(next_memory)  # DEBUG
-=======
             output = self.flatten(next_memory)
->>>>>>> d0baeebe
         else:
             memory_plus_input = K.concatenate((memory, inputs), axis=1)
             inputs_mask = tf.reduce_any(tf.cast(memory_plus_input, tf.bool), -1)
